try:
    from chroma.camera import Camera, EventViewer, view, build
except ImportError:
    pass # Allow chroma usage when pygame not present
from chroma import geometry
from chroma import event
from chroma import generator
from chroma.generator import constant_particle_gun
<<<<<<< HEAD
try:
    from chroma import gpu
    from chroma.sim import Simulation
except ImportError:
    print("CHROMA IS STARTING WITHOUT A GPU!!")
=======
try: 
    from chroma import gpu
    from chroma.sim import Simulation
except ImportError:
    print("WARNING: GPU context init failed. Chroma cannot perform simulations!")
>>>>>>> d873af2b
from chroma import itertoolset
#from chroma import likelihood
#from chroma.likelihood import Likelihood
from chroma import make
from chroma.demo import optics
from chroma import sample
from chroma.stl import mesh_from_stl
from chroma import transform<|MERGE_RESOLUTION|>--- conflicted
+++ resolved
@@ -6,19 +6,11 @@
 from chroma import event
 from chroma import generator
 from chroma.generator import constant_particle_gun
-<<<<<<< HEAD
 try:
     from chroma import gpu
     from chroma.sim import Simulation
 except ImportError:
-    print("CHROMA IS STARTING WITHOUT A GPU!!")
-=======
-try: 
-    from chroma import gpu
-    from chroma.sim import Simulation
-except ImportError:
     print("WARNING: GPU context init failed. Chroma cannot perform simulations!")
->>>>>>> d873af2b
 from chroma import itertoolset
 #from chroma import likelihood
 #from chroma.likelihood import Likelihood
